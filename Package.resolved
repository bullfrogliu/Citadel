{
  "object": {
    "pins": [
      {
        "package": "BigInt",
        "repositoryURL": "https://github.com/attaswift/BigInt.git",
        "state": {
          "branch": null,
          "revision": "0ed110f7555c34ff468e72e1686e59721f2b0da6",
          "version": "5.3.0"
        }
      },
      {
        "package": "swift-crypto",
        "repositoryURL": "https://github.com/apple/swift-crypto.git",
        "state": {
          "branch": null,
          "revision": "067254c79435de759aeef4a6a03e43d087d61312",
          "version": "2.0.5"
        }
      },
      {
        "package": "swift-log",
        "repositoryURL": "https://github.com/apple/swift-log.git",
        "state": {
          "branch": null,
          "revision": "5d66f7ba25daf4f94100e7022febf3c75e37a6c7",
          "version": "1.4.2"
        }
      },
      {
        "package": "swift-nio",
        "repositoryURL": "https://github.com/apple/swift-nio.git",
        "state": {
          "branch": null,
          "revision": "124119f0bb12384cef35aa041d7c3a686108722d",
          "version": "2.40.0"
        }
      },
      {
        "package": "swift-nio-ssh",
        "repositoryURL": "https://github.com/Joannis/swift-nio-ssh.git",
        "state": {
<<<<<<< HEAD
          "branch": null,
=======
          "branch": "citadel2",
>>>>>>> c0fc3eec
          "revision": "171bb0447d52928b4c49790579c98006e1d4ccd4",
          "version": null
        }
      }
    ]
  },
  "version": 1
}<|MERGE_RESOLUTION|>--- conflicted
+++ resolved
@@ -41,11 +41,7 @@
         "package": "swift-nio-ssh",
         "repositoryURL": "https://github.com/Joannis/swift-nio-ssh.git",
         "state": {
-<<<<<<< HEAD
-          "branch": null,
-=======
           "branch": "citadel2",
->>>>>>> c0fc3eec
           "revision": "171bb0447d52928b4c49790579c98006e1d4ccd4",
           "version": null
         }
